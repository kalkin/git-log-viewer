# pylint: disable=missing-docstring
#
# Copyright (c) 2018-2020 Bahtiar `kalkin-` Gadimov.
#
# This file is part of Git Log Viewer
# (see https://github.com/kalkin/git-log-viewer).
#
# This program is free software: you can redistribute it and/or modify
# it under the terms of the GNU Affero General Public License as
# published by the Free Software Foundation, either version 3 of the
# License, or (at your option) any later version.
#
# This program is distributed in the hope that it will be useful,
# but WITHOUT ANY WARRANTY; without even the implied warranty of
# MERCHANTABILITY or FITNESS FOR A PARTICULAR PURPOSE.  See the
# GNU Affero General Public License for more details.
#
# You should have received a copy of the GNU Affero General Public License
# along with this program. If not, see <http://www.gnu.org/licenses/>.
#
<<<<<<< HEAD
import functools
=======
>>>>>>> 245bfd62
import itertools
import logging
import os
import re
import sys
import textwrap
from datetime import datetime
from threading import Thread
from typing import Any, List, Optional, Tuple

<<<<<<< HEAD
import pkg_resources
=======
import babel.dates
import pkg_resources
from prompt_toolkit import shortcuts
>>>>>>> 245bfd62
from prompt_toolkit.buffer import Buffer
from prompt_toolkit.data_structures import Point
from prompt_toolkit.formatted_text import StyleAndTextTuples
from prompt_toolkit.key_binding import KeyBindings
from prompt_toolkit.layout import (BufferControl, Dimension, HSplit, UIContent,
                                   Window)
from prompt_toolkit.layout.controls import SearchBufferControl
from prompt_toolkit.search import SearchDirection, SearchState
from prompt_toolkit.widgets import SearchToolbar

<<<<<<< HEAD
from glv import Commit, CommitLink, Foldable, Repo, utils, vcs
=======
from glv import (Commit, CommitLink, Foldable, NoPathMatches,
                 NoRevisionMatches, Repo, proxies, utils, vcs)
>>>>>>> 245bfd62
from glv.icon import ASCII
from glv.ui.status import STATUS, STATUS_WINDOW
from glv.utils import parse_args

LOG = logging.getLogger('glv')


def icon_collection():
    name = vcs.CONFIG['history']['icon_set']
    result = None
    for entry_point in pkg_resources.iter_entry_points(group='glv_icons'):
        if entry_point.name == name:
            try:
                result = entry_point.load()
            except ModuleNotFoundError as exc:
                LOG.error(exc)

    if not result:
        result = ASCII
    return result


<<<<<<< HEAD
class LogEntry:
    def __init__(self, commit: Commit) -> None:
        self.commit = commit

    @property
    def author_date(self):
        color = vcs.CONFIG['history']['author_date_color']
        return (color, self.commit.author_date())

    @property
    def modules(self) -> Tuple[str, str]:
        color = vcs.CONFIG['history']['modules_color']
        modules = self.commit.modules()
        if not modules:
            modules = []

        subject = self.commit.subject()
        if re.match(r'^\w+\([\w\d_-]+\)[\s:]\s*.*', subject, flags=re.I):
            tmp = re.findall(r'^\w+\(([\w\d_-]+)\):.*', subject)
            if tmp:
                modules.append(tmp[0])

        return (color, ', '.join([':' + x for x in modules]))

    @property
    def author_name(self):
        color = vcs.CONFIG['history']['author_name_color']
        return (color, self.commit.short_author_name())

    @property
    def short_id(self):
        color = vcs.CONFIG['history']['short_id_color']
        return (color, self.commit.short_id())

    @property
    def icon(self) -> Tuple[str, str]:
        color = vcs.CONFIG['history']['icon_color']
        subject = self.commit.subject()
        for (regex, icon) in icon_collection():
            if re.match(regex, subject, flags=re.I):
                return (color, icon)
        return ('', '  ')

    @property
    def subject(self) -> Tuple[str, str]:
        color = vcs.CONFIG['history']['subject_color']
        return (color, self.commit.subject())

    @property
    def type(self):
        color = vcs.CONFIG['history']['type_color']
        level = self.commit.level * '￨ '
        _type = level + self.commit.icon + self.commit.arrows
        return (color, _type)

    @functools.lru_cache()
    def branches(self) -> List[Tuple[str, str]]:
        color = vcs.CONFIG['history']['branches_color']
        branches = self.commit.branches
        branch_tupples = [[('', ' '), (color, '«%s»' % name)]
                          for name in branches
                          if not name.startswith('patches/')]
        return list(itertools.chain(*branch_tupples))
=======
def has_component(subject: str) -> bool:
    return re.match(r'^\w+\([\w\d_-]+\)[\s:]\s*.*', subject, flags=re.I)


def parse_component(subject: str) -> Optional[str]:
    tmp = re.findall(r'^\w+\(([\w\d_-]+)\):.*', subject)
    if tmp:
        return tmp[0]
    return None


def is_hex(subject: str) -> bool:
    return re.match(r'^[0-9a-f]+$', subject, flags=re.I)


def remove_component(subject: str) -> bool:
    return re.sub(r'^(\w+)\([\w\d_-]+\)', '\\1', subject, flags=re.I, count=1)


def parse_verb(subject: str) -> Optional[str]:
    tmp = re.findall(r'^(\w+)(?:\([\w\d_-]+\)\s*:)?', subject, re.I)
    if tmp:
        return tmp[0]
    return None


def remove_verb(subject: str) -> bool:
    return re.sub(r'^(\w+)((?=\()|\s*:|\s)\s*',
                  '',
                  subject,
                  flags=re.I,
                  count=1)


class LogEntry:
    def __init__(self, commit: Commit, working_dir: str) -> None:
        self.commit = commit
        self._mailmap = utils.mailmap(working_dir)

    @property
    def author_date(self) -> str:
        timestamp: int = self.commit.author_unixdate
        delta = datetime.now() - datetime.fromtimestamp(timestamp)
        _format = vcs.CONFIG['history']['author_date_format']
        try:
            return babel.dates.format_timedelta(delta, format=_format)
        except KeyError as exc:
            if delta.total_seconds() < 60:
                return f'{round(delta.total_seconds())} s'
            raise exc

    @property
    def committer_date(self) -> str:
        ''' Returns relative commiter date '''
        # pylint: disable=invalid-name
        timestamp: int = self.commit.committed_date
        delta = datetime.now() - datetime.fromtimestamp(timestamp)
        _format = vcs.CONFIG['history']['author_date_format']
        try:
            return babel.dates.format_timedelta(delta, format=_format)
        except KeyError as e:
            if delta.total_seconds() < 60:
                return f'{round(delta.total_seconds())} s'
            raise e

    @property
    def modules(self) -> Tuple[str, str]:
        try:
            config = vcs.CONFIG['history']['modules_content']
        except KeyError:
            config = 'modules-component'

        try:
            modules_max_width = vcs.CONFIG['history']['modules_max_width']
        except KeyError:
            modules_max_width = 35

        modules = self.commit.monorepo_modules()

        subject = self.commit.subject()

        if config == 'modules-component' and not modules \
                and has_component(subject):
            parsed_module = parse_component(subject)
            if parsed_module and parsed_module not in modules and not is_hex(
                    parsed_module):
                modules.append(parsed_module)

        if config == 'component':
            modules = []
            if has_component(subject):
                parsed_module = parse_component(subject)
                if parsed_module:
                    modules = [parsed_module]

        text = ', '.join([':' + x for x in modules])
        if len(text) > modules_max_width:
            text = ':(%d modules)' % len(modules)
        return text

    @property
    def author_name(self):
        # width = vcs.CONFIG['history'].getint('author_name_width')
        width = 10
        name = self._mailmap.name(self.commit.author_name())
        tmp = textwrap.shorten(name, width=width, placeholder="…")
        if tmp == '…':
            return name[0:width - 1] + '…'
        return tmp

    @property
    def short_id(self):
        return self.commit.short_id()

    @property
    def icon(self) -> Tuple[str, str]:
        subject = self.commit.subject()
        for (regex, icon) in icon_collection():
            if re.match(regex, subject, flags=re.I):
                return icon
        return '  '

    @property
    def subject(self) -> Tuple[str, str]:
        try:
            parts = vcs.CONFIG['history']['subject_parts'].split()
        except KeyError:
            parts = ['component', 'verb']

        subject = self.commit.subject()
        if has_component(subject):
            component = parse_component(subject)
            if component and not is_hex(component):
                if 'modules-component' in parts:
                    modules = self.commit.monorepo_modules()
                    if not modules or component in modules:
                        subject = remove_component(subject)
                elif 'component' not in parts:
                    subject = remove_component(subject)

        if 'icon-or-verb' in parts:
            if self.icon[1] != '  ':
                subject = remove_verb(subject)
        elif 'verb' not in parts:
            subject = remove_verb(subject)

        return subject

    @property
    def type(self):
        level = self.commit.level * '│ '
        _type = level + self.commit.icon + self.commit.arrows
        return _type


def format_branches(branches) -> List[Tuple[str, str]]:
    color = vcs.CONFIG['history']['branches_color']
    branch_tupples = [[('', ' '), (color, '«%s»' % name)] for name in branches
                      if not name.startswith('patches/')]
    return list(itertools.chain(*branch_tupples))
>>>>>>> 245bfd62


def highlight_substring(search: SearchState,
                        parts: Tuple[str, str]) -> StyleAndTextTuples:
    needle: str = search.text
    haystack = parts[1]
    matches = list(re.finditer(re.escape(needle), haystack))
    if not matches:
        return parts

    original_h = parts[0]
    new_h = parts[0] + ' ansired bold'
    cur = 0
    result = []
    if matches[0].start() == 0:
        match = matches[0]
        result = [(new_h, needle)]
        cur = len(needle)
        matches = matches[1:]

    for match in matches:
        result += [(original_h, haystack[cur:match.start()])]
        result += [(new_h, haystack[match.start():match.end()])]
        cur = match.end()

    if cur < len(haystack):
        result += [(original_h, haystack[cur:])]
    return result


class History(UIContent):
    # pylint: disable=too-many-instance-attributes
    def __init__(self, arguments: dict) -> None:
        try:
            self.path, self.revision, self.files = parse_args(**arguments)
            repo = Repo(path=self.path)

            path = repo.working_dir.replace(os.path.expanduser('~'), '~', 1)
            revision = self.revision[0]
            if self.revision == 'HEAD':
                revision = repo._nrepo.head.ref.name
            title = '%s \uf418 %s' % (path.rstrip('/'), revision)

            shortcuts.set_title('%s - Git Log Viewer' % title)
        except NoRevisionMatches:
            print('No revisions match the given arguments.', file=sys.stderr)
            sys.exit(1)
        except NoPathMatches:
            print("No paths match the given arguments.", file=sys.stderr)
            sys.exit(1)

        self.date_max_len = 0
        self.name_max_len = 0
        self._repo = repo
        self.line_count = self._repo.count_commits(self.revision[0])
        self.commit_list: List[Commit] = []
        self.log_entry_list: List[Commit] = []
        self.search_state: Optional[SearchState] = None
        self._search_thread: Optional[Thread] = None
        super().__init__(line_count=self.line_count,
                         get_line=self.get_line,
                         show_cursor=False)
        self.fill_up(utils.screen_height())

    def apply_search(self,
                     search_state: SearchState,
                     include_current_position=True,
                     count=1):
        if self._search_thread is not None and self._search_thread.is_alive():
            try:
                self._search_thread._stop()  # pylint: disable=protected-access
            except Exception:  # nosec pylint: disable=broad-except
                pass
            finally:
                STATUS.clear()

        args = (search_state, include_current_position, count)
        self._search_thread = Thread(target=self.search,
                                     args=args,
                                     daemon=True)
        self._search_thread.start()

    def current(self, index: int) -> Optional[Commit]:
        LOG.debug("Fetching current for index %d", index)
        try:
            commit = self.commit_list[index]
            return commit
        except IndexError:
            LOG.info("No index %d in commit list", index)
            return None

    def search(self,
               search_state: SearchState,
               include_current_position=True,
               count=1):
        LOG.debug('applying search %r, %r, %r', search_state,
                  include_current_position, count)
        self.search_state = search_state
        index = self.cursor_position.y
        new_position = self.cursor_position.y
        LOG.debug('Current position %r', index)
        needle = self.search_state.text
        STATUS.set_status("Searching for '%s'" % needle)
        if self.search_state.direction == SearchDirection.FORWARD:
            if not include_current_position:
                index += 1
            while True:
                try:
                    commit = self.commit_list[index]
                except IndexError:
                    if not self.fill_up(utils.screen_height()):
                        break

                    commit = self.commit_list[index]

                if needle in commit.short_id() or needle in commit.subject() \
                        or needle in commit.author_name() \
                        or needle in commit.monorepo_modules() \
                        or any(needle in haystack for haystack in commit.branches):
                    new_position = index
                    break

                index += 1
        else:
            if not include_current_position and index > 0:
                index -= 1
            while index >= 0:
                commit = self.commit_list[index]
                if needle in commit.short_id() or needle in commit.subject() \
                        or needle in commit.author_name() \
                        or needle in commit.monorepo_modules():
                    new_position = index
                    break

                index -= 1

        if new_position != self.cursor_position.y:
            self.cursor_position = Point(x=self.cursor_position.x, y=index)
        STATUS.clear()

    def get_line(self, line_number: int) -> List[tuple]:  # pylint: disable=method-hidden
        length = len(self.commit_list)
        if length - 1 < line_number:
            amount = line_number - length + 1
            self.fill_up(amount)

        try:
            commit = self.commit_list[line_number]
        except IndexError:
            return [("", "")]

        return self._render_commit(commit, line_number)

    def _render_commit(self, commit: Commit, line_number: int) -> List[tuple]:
<<<<<<< HEAD
        entry = LogEntry(commit)
=======
        colors = vcs.CONFIG['history']
        try:
            entry = proxies.ColorProxy(self.log_entry_list[line_number],
                                       colors)
        except KeyError:
            self.log_entry_list[line_number] = LogEntry(
                commit, self._repo.working_dir)
            entry = proxies.ColorProxy(self.log_entry_list[line_number],
                                       colors)

>>>>>>> 245bfd62
        _id = entry.short_id
        author_date = (entry.author_date[0],
                       entry.author_date[1].ljust(self.date_max_len, " "))
        author_name = (entry.author_name[0],
                       entry.author_name[1].ljust(self.name_max_len, " "))
<<<<<<< HEAD
        _type = entry.type
        module = entry.modules
        icon = entry.icon
        subject = entry.subject
        branches = entry.branches()
=======
        module = entry.modules
        subject = entry.subject
        branches = format_branches(commit.branches)
>>>>>>> 245bfd62

        if self.search_state and self.search_state.text in _id[1]:
            _id = highlight_substring(self.search_state, _id)

        if self.search_state and self.search_state.text in module[1]:
            module = highlight_substring(self.search_state, module)

        if self.search_state and self.search_state.text in author_name[1]:
            author_name = highlight_substring(self.search_state, author_name)

        if self.search_state and self.search_state.text in subject[1]:
            subject = highlight_substring(self.search_state, subject)

        if isinstance(commit, CommitLink):
            _id = ('italic ' + _id[0], _id[1])
            module = ('italic ' + module[0], module[1])
            subject = ('italic ' + subject[0], subject[1])
            author_name = ('italic ' + author_name[0], author_name[1])
            author_date = ('italic ' + author_date[0], author_date[1])

<<<<<<< HEAD
        tmp = [_id, author_date, author_name, icon, _type, module, subject]
=======
        tmp = [
            _id, author_date, author_name, entry.icon, entry.type, module,
            subject
        ]
>>>>>>> 245bfd62
        result: List[tuple] = []
        for sth in tmp:
            if isinstance(sth, tuple):
                result += [sth, ('', ' ')]
            else:
                result += sth
                result += [('', ' ')]

        if branches:
            result += branches

        if line_number == self.cursor_position.y:
            result = [('reverse ' + x[0], x[1]) for x in result]

        return [(x[0], x[1]) for x in result]

    def toggle_fold(self, line_number):
        commit = self.commit_list[line_number]
        if not isinstance(commit, Foldable):
            return

        if commit.is_folded:
            self._unfold(line_number, commit)
        else:
            self._fold(line_number + 1, commit)

    def _fold(self, line_number: int, commit: Foldable) -> Any:
        if commit.is_folded:
            raise ValueError('Received an already folded commit')
        commit.fold()
        for _ in commit.child_log():
            cur_commit = self.commit_list[line_number]
            del self.commit_list[line_number]
            del self.log_entry_list[line_number]
            if isinstance(cur_commit, Foldable) and not cur_commit.is_folded:
                self._fold(line_number, cur_commit)
            self.line_count -= 1

    def _unfold(self, line_number: int, commit: Foldable) -> Any:
        if not commit.is_folded:
            raise ValueError('Received an already unfolded commit')
        commit.unfold()
        index = 1
        for _ in commit.child_log():
            entry = LogEntry(_, self._repo.working_dir)
            if len(entry.author_date) > self.date_max_len:
                self.date_max_len = len(entry.author_date)
            if len(entry.author_name) > self.name_max_len:
                self.name_max_len = len(entry.author_name)
            self.commit_list.insert(line_number + index, _)
            self.log_entry_list.insert(line_number + index, entry)
            index += 1

        self.line_count += index

    def fill_up(self, amount: int) -> int:
        if amount <= 0:
            raise ValueError('Amount must be ≤ 0')

        commits = list(
            self._repo.iter_commits(self.revision[0],
                                    self.files,
                                    skip=len(self.commit_list),
                                    max_count=amount))
        for commit in commits:
            self.commit_list.append(commit)
            entry = LogEntry(commit, self._repo.working_dir)
            self.log_entry_list.append(entry)
            if len(entry.author_date) > self.date_max_len:
                self.date_max_len = len(entry.author_date)
            if len(entry.author_name) > self.name_max_len:
                self.name_max_len = len(entry.author_name)
        return len(commits)


class HistoryControl(BufferControl):
    def __init__(self, search_buffer_control: SearchBufferControl,
                 key_bindings: Optional[KeyBindings], arguments: dict) -> None:
        buffer = Buffer(name='history')
        self.content = History(arguments)
        buffer.apply_search = self.content.apply_search  # type: ignore
        super().__init__(buffer=buffer,
                         search_buffer_control=search_buffer_control,
                         focus_on_click=True,
                         key_bindings=key_bindings)

    def is_focusable(self) -> bool:
        return True

    @property
    def current_line(self) -> int:
        return self.content.cursor_position.y

    def create_content(self, width, height, preview_search=False):
        return self.content

    def current(self) -> Optional[Commit]:
        return self.content.current(self.current_line)

    def move_cursor_down(self):
        old_point = self.content.cursor_position
        if old_point.y + 1 < self.content.line_count:
            new_position = Point(x=old_point.x, y=old_point.y + 1)
            self.content.cursor_position = new_position

    def move_cursor_up(self):
        old_point = self.content.cursor_position
        if old_point.y > 0:
            new_position = Point(x=old_point.x, y=old_point.y - 1)
            self.content.cursor_position = new_position

    def goto_line(self, line_number):
        if line_number < 0:
            line_number = self.content.line_count + 1 - line_number
            if line_number < 0:
                line_number = 0
        elif line_number >= self.content.line_count:
            line_number = self.content.line_count - 1

        if self.current_line != line_number:
            old_point = self.content.cursor_position
            new_position = Point(x=old_point.x, y=line_number)
            self.content.cursor_position = new_position

    def goto_last(self):
        old_point = self.content.cursor_position
        if old_point.y < self.content.line_count:
            new_position = Point(x=old_point.x, y=self.content.line_count - 1)
            self.content.cursor_position = new_position

    def toggle_fold(self, line_number):
        self.content.toggle_fold(line_number)

    def is_folded(self, line_number: int) -> bool:
        commit = self.content.commit_list[line_number]
        if isinstance(commit, Foldable):
            return commit.is_folded
        return False

    def is_foldable(self, line_number: int) -> bool:
        commit = self.content.commit_list[line_number]
        return isinstance(commit, Foldable)

    def is_child(self, line_number: int) -> bool:
        commit = self.content.commit_list[line_number]
        return commit.level > 0

    def go_to_parent(self, line_number: int):
        commit = self.content.commit_list[line_number]
        if commit.level > 0 and line_number > 0:
            i = line_number - 1
            while i >= 0:
                candidat = self.content.commit_list[i]
                if candidat.level < commit.level:
                    self.goto_line(i)
                    break
                i -= 1

    def is_link(self, line_number: int) -> bool:
        commit = self.content.commit_list[line_number]
        return isinstance(commit, CommitLink)

    def go_to_link(self, line_number: int):
        commit = self.content.commit_list[line_number]

        if not isinstance(commit, CommitLink):
            raise ValueError('Expected CommitLinkt got %s' % commit)

        i = line_number + 1
        while i < line_number + 400:
            try:
                candidat = self.content.commit_list[i]
            except IndexError:
                self.content.fill_up(utils.screen_height())

            if candidat.short_id() == commit.short_id():
                self.goto_line(i)
                break
            i += 1

    @property
    def path(self) -> str:
        return self.path


class HistoryContainer(HSplit):
    def __init__(self, key_bindings, arguments, right_margins=None):
        search = SearchToolbar(vi_mode=True)
        log_view = HistoryControl(search.control,
                                  key_bindings=key_bindings,
                                  arguments=arguments)
        window = Window(content=log_view, right_margins=right_margins)
        super().__init__([window, search, STATUS_WINDOW])

    def preferred_width(self, max_available_width: int) -> Dimension:
        _min = 40
        preferred = 80
        if max_available_width / 2 >= 80:
            preferred = max_available_width / 2

        return Dimension(min=_min, preferred=preferred)<|MERGE_RESOLUTION|>--- conflicted
+++ resolved
@@ -18,10 +18,6 @@
 # You should have received a copy of the GNU Affero General Public License
 # along with this program. If not, see <http://www.gnu.org/licenses/>.
 #
-<<<<<<< HEAD
-import functools
-=======
->>>>>>> 245bfd62
 import itertools
 import logging
 import os
@@ -32,13 +28,9 @@
 from threading import Thread
 from typing import Any, List, Optional, Tuple
 
-<<<<<<< HEAD
-import pkg_resources
-=======
 import babel.dates
 import pkg_resources
 from prompt_toolkit import shortcuts
->>>>>>> 245bfd62
 from prompt_toolkit.buffer import Buffer
 from prompt_toolkit.data_structures import Point
 from prompt_toolkit.formatted_text import StyleAndTextTuples
@@ -49,12 +41,8 @@
 from prompt_toolkit.search import SearchDirection, SearchState
 from prompt_toolkit.widgets import SearchToolbar
 
-<<<<<<< HEAD
-from glv import Commit, CommitLink, Foldable, Repo, utils, vcs
-=======
 from glv import (Commit, CommitLink, Foldable, NoPathMatches,
                  NoRevisionMatches, Repo, proxies, utils, vcs)
->>>>>>> 245bfd62
 from glv.icon import ASCII
 from glv.ui.status import STATUS, STATUS_WINDOW
 from glv.utils import parse_args
@@ -77,71 +65,6 @@
     return result
 
 
-<<<<<<< HEAD
-class LogEntry:
-    def __init__(self, commit: Commit) -> None:
-        self.commit = commit
-
-    @property
-    def author_date(self):
-        color = vcs.CONFIG['history']['author_date_color']
-        return (color, self.commit.author_date())
-
-    @property
-    def modules(self) -> Tuple[str, str]:
-        color = vcs.CONFIG['history']['modules_color']
-        modules = self.commit.modules()
-        if not modules:
-            modules = []
-
-        subject = self.commit.subject()
-        if re.match(r'^\w+\([\w\d_-]+\)[\s:]\s*.*', subject, flags=re.I):
-            tmp = re.findall(r'^\w+\(([\w\d_-]+)\):.*', subject)
-            if tmp:
-                modules.append(tmp[0])
-
-        return (color, ', '.join([':' + x for x in modules]))
-
-    @property
-    def author_name(self):
-        color = vcs.CONFIG['history']['author_name_color']
-        return (color, self.commit.short_author_name())
-
-    @property
-    def short_id(self):
-        color = vcs.CONFIG['history']['short_id_color']
-        return (color, self.commit.short_id())
-
-    @property
-    def icon(self) -> Tuple[str, str]:
-        color = vcs.CONFIG['history']['icon_color']
-        subject = self.commit.subject()
-        for (regex, icon) in icon_collection():
-            if re.match(regex, subject, flags=re.I):
-                return (color, icon)
-        return ('', '  ')
-
-    @property
-    def subject(self) -> Tuple[str, str]:
-        color = vcs.CONFIG['history']['subject_color']
-        return (color, self.commit.subject())
-
-    @property
-    def type(self):
-        color = vcs.CONFIG['history']['type_color']
-        level = self.commit.level * '￨ '
-        _type = level + self.commit.icon + self.commit.arrows
-        return (color, _type)
-
-    @functools.lru_cache()
-    def branches(self) -> List[Tuple[str, str]]:
-        color = vcs.CONFIG['history']['branches_color']
-        branches = self.commit.branches
-        branch_tupples = [[('', ' '), (color, '«%s»' % name)]
-                          for name in branches
-                          if not name.startswith('patches/')]
-        return list(itertools.chain(*branch_tupples))
-=======
 def has_component(subject: str) -> bool:
     return re.match(r'^\w+\([\w\d_-]+\)[\s:]\s*.*', subject, flags=re.I)
 
@@ -302,7 +225,6 @@
     branch_tupples = [[('', ' '), (color, '«%s»' % name)] for name in branches
                       if not name.startswith('patches/')]
     return list(itertools.chain(*branch_tupples))
->>>>>>> 245bfd62
 
 
 def highlight_substring(search: SearchState,
@@ -457,9 +379,6 @@
         return self._render_commit(commit, line_number)
 
     def _render_commit(self, commit: Commit, line_number: int) -> List[tuple]:
-<<<<<<< HEAD
-        entry = LogEntry(commit)
-=======
         colors = vcs.CONFIG['history']
         try:
             entry = proxies.ColorProxy(self.log_entry_list[line_number],
@@ -470,23 +389,14 @@
             entry = proxies.ColorProxy(self.log_entry_list[line_number],
                                        colors)
 
->>>>>>> 245bfd62
         _id = entry.short_id
         author_date = (entry.author_date[0],
                        entry.author_date[1].ljust(self.date_max_len, " "))
         author_name = (entry.author_name[0],
                        entry.author_name[1].ljust(self.name_max_len, " "))
-<<<<<<< HEAD
-        _type = entry.type
-        module = entry.modules
-        icon = entry.icon
-        subject = entry.subject
-        branches = entry.branches()
-=======
         module = entry.modules
         subject = entry.subject
         branches = format_branches(commit.branches)
->>>>>>> 245bfd62
 
         if self.search_state and self.search_state.text in _id[1]:
             _id = highlight_substring(self.search_state, _id)
@@ -507,14 +417,10 @@
             author_name = ('italic ' + author_name[0], author_name[1])
             author_date = ('italic ' + author_date[0], author_date[1])
 
-<<<<<<< HEAD
-        tmp = [_id, author_date, author_name, icon, _type, module, subject]
-=======
         tmp = [
             _id, author_date, author_name, entry.icon, entry.type, module,
             subject
         ]
->>>>>>> 245bfd62
         result: List[tuple] = []
         for sth in tmp:
             if isinstance(sth, tuple):
