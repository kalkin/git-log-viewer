#
# Copyright (c) 2018-2020 Bahtiar `kalkin-` Gadimov.
#
# This file is part of Git Log Viewer
# (see https://github.com/kalkin/git-log-viewer).
#
# This program is free software: you can redistribute it and/or modify
# it under the terms of the GNU Affero General Public License as
# published by the Free Software Foundation, either version 3 of the
# License, or (at your option) any later version.
#
# This program is distributed in the hope that it will be useful,
# but WITHOUT ANY WARRANTY; without even the implied warranty of
# MERCHANTABILITY or FITNESS FOR A PARTICULAR PURPOSE.  See the
# GNU Affero General Public License for more details.
#
# You should have received a copy of the GNU Affero General Public License
# along with this program. If not, see <http://www.gnu.org/licenses/>.
#
''' Custom lexers '''
from prompt_toolkit.lexers import PygmentsLexer
from pygments.lexer import bygroups
from pygments.lexers.diff import DiffLexer
from pygments.token import Generic, Text, Token


def _get_lexer() -> PygmentsLexer:
    token = Token.Commit
    DiffLexer.tokens['old_root'] = DiffLexer.tokens['root']
    DiffLexer.tokens['root'] = [
        (r'Author:\s+.*', token.Author),
        (r'AuthorDate:\s+.*', token.AuthorDate),
        (r'Commit:\s+.*', token.Id),
        (r'Committer:\s+.*', token.Committer),
        (r'CommitDate:\s+.*', token.CommitDate),
        (r'Modules:\s+.*', token.Modules),
        (r'Refs:\s+.*', token.Refs),
        (r'^ .*$', token.Subject, 'body'),
        (r'.*\n', Text),
    ]

    DiffLexer.tokens['body'] = [
<<<<<<< HEAD
        (r'^---$', token.Diffstart, 'diff_stats'),
=======
        (r'^\s+❦ ❦ ❦ ❦ $', token.Diffstart, 'diff_stats'),
>>>>>>> 245bfd62
        (r'.*\n', Text),
    ]

    DiffLexer.tokens['diff_stats'] = [
        (r'^ \d+ files? changed.+\n', token.DiffSummary, 'old_root'),
        (r'^(.+)( \|\s*\d+\s*)', bygroups(token.FileName, Text)),
        (r'^‼.*', Text),
        (r'[+]+', Generic.Inserted),
        (r'[-]+', Generic.Deleted),
        (r'.*\n', Text),
    ]

    return PygmentsLexer(DiffLexer)


COMMIT_LEXER = _get_lexer()<|MERGE_RESOLUTION|>--- conflicted
+++ resolved
@@ -40,11 +40,7 @@
     ]
 
     DiffLexer.tokens['body'] = [
-<<<<<<< HEAD
-        (r'^---$', token.Diffstart, 'diff_stats'),
-=======
         (r'^\s+❦ ❦ ❦ ❦ $', token.Diffstart, 'diff_stats'),
->>>>>>> 245bfd62
         (r'.*\n', Text),
     ]
 
