# Copyright (c) 2018-2020 Bahtiar `kalkin-` Gadimov.
#
# This file is part of Git Log Viewer
# (see https://github.com/kalkin/git-log-viewer).
#
# This program is free software: you can redistribute it and/or modify
# it under the terms of the GNU Affero General Public License as
# published by the Free Software Foundation, either version 3 of the
# License, or (at your option) any later version.
#
# This program is distributed in the hope that it will be useful,
# but WITHOUT ANY WARRANTY; without even the implied warranty of
# MERCHANTABILITY or FITNESS FOR A PARTICULAR PURPOSE.  See the
# GNU Affero General Public License for more details.
#
# You should have received a copy of the GNU Affero General Public License
# along with this program. If not, see <http://www.gnu.org/licenses/>.
#
''' Icon defintion consisting of regex + icon '''

ASCII = [
    (r'^Revert:?\s*', 'R '),
    (r'^fixup!\s+', 'F '),
    (r'^(hot|bug)?fix(ing|ed)?(\(.+\))?[\/:\s]+', 'f '),  # B for bug
    (r'^add(ed)?(:|\s)', '+ '),
    (r'^feat:?\s*', '+ '),
    (r'^build:?\s*', 'b '),
    (r'^doc(s|umentation)?:?\s*', 'D '),
    (r'^style:?\s*', 's '),
    (r'^test(\(.+\))?:?\s*', 'T '),
    (r'^improvement:?\s*', '* '),
    (r'^refactor:?\s*', '8 '),
]

NERDFONT = [
    (r'^Revert:?\s*', ' '),
<<<<<<< HEAD
=======
    (r'^archive:?\s*', '\uf53b '),
    (r'^issue:?\s*', '\uf145 '),
>>>>>>> 245bfd62
    (r'^BREAKING CHANGE:?\s*', '⚠ '),
    (r'^fixup!\s+', '\uf0e3 '),
    (r'^ADD:\s?[a-z0-9]+', ' '),
    (r'^ref(actor)?:?\s*', '↺ '),
    (r'^lang:?\s*', '\ufac9'),
    (r'^deps(\(.+\))?:?\s*', '\uf487 '),
    (r'^config:?\s*', '\uf462 '),
    (r'^test(\(.+\))?:?\s*', '\uf45e '),
    (r'^ci(\(.+\))?:?\s*', '\uf085 '),
    (r'^perf(\(.+\))?:?\s*', '\uf9c4'),
    (r'^(bug)?fix(ing|ed)?(\(.+\))?[\/:\s]+', '\uf188 '),
    (r'^doc(s|umentation)?:?\s*', '✎ '),
    (r'^improvement:?\s*', '\ue370 '),
    (r'^CHANGE/?:?\s*', '\ue370 '),
    (r'^hotfix:?\s*', '\uf490 '),
    (r'^feat:?\s*', '➕'),
    (r'^add:?\s*', '➕'),
    (r'^(release|bump):?\s*', '\uf412 '),
    (r'^build:?\s*', '🔨'),
    (r'.*\bchangelog\b.*', '✎ '),
    (r'^refactor:?\s*', '↺ '),
    (r'^.* Import .*', '⮈ '),
    (r'^Split .*', '\uf403 '),
    (r'^Remove:?\s+.*', '\uf48e '),
    (r'^Update :\w+.*', '\uf419 '),
    (r'^style:?\s*', '♥ '),
    (r'^DONE:?\s?[a-z0-9]+', '\uf41d '),
    (r'^rename?\s*', '\uf044 '),
]<|MERGE_RESOLUTION|>--- conflicted
+++ resolved
@@ -34,11 +34,8 @@
 
 NERDFONT = [
     (r'^Revert:?\s*', ' '),
-<<<<<<< HEAD
-=======
     (r'^archive:?\s*', '\uf53b '),
     (r'^issue:?\s*', '\uf145 '),
->>>>>>> 245bfd62
     (r'^BREAKING CHANGE:?\s*', '⚠ '),
     (r'^fixup!\s+', '\uf0e3 '),
     (r'^ADD:\s?[a-z0-9]+', ' '),
